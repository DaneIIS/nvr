"""Storage component."""

from __future__ import annotations

import copy
import logging
import os
import pathlib
from collections.abc import Callable
from typing import TYPE_CHECKING, Any, TypedDict

import voluptuous as vol
from alembic import command, script
from alembic.config import Config
from alembic.migration import MigrationContext
from sqlalchemy import Engine, create_engine, update
from sqlalchemy.orm import Session, scoped_session, sessionmaker

from viseron.components.storage.config import (
    STORAGE_SCHEMA,
    TIER_SCHEMA_RECORDER,
    TIER_SCHEMA_SNAPSHOTS,
    validate_tiers,
)
from viseron.components.storage.const import (
    COMPONENT,
    CONFIG_CONTINUOUS,
    CONFIG_EVENTS,
    CONFIG_PATH,
    CONFIG_RECORDER,
    CONFIG_SNAPSHOTS,
    CONFIG_TIERS,
    DATABASE_URL,
    DEFAULT_COMPONENT,
    DESC_COMPONENT,
    TIER_CATEGORY_RECORDER,
    TIER_CATEGORY_SNAPSHOTS,
    TIER_SUBCATEGORY_EVENT_CLIPS,
    TIER_SUBCATEGORY_FACE_RECOGNITION,
    TIER_SUBCATEGORY_LICENSE_PLATE_RECOGNITION,
    TIER_SUBCATEGORY_MOTION_DETECTOR,
    TIER_SUBCATEGORY_OBJECT_DETECTOR,
    TIER_SUBCATEGORY_SEGMENTS,
    TIER_SUBCATEGORY_THUMBNAILS,
)
from viseron.components.storage.jobs import CleanupManager
from viseron.components.storage.models import Base, FilesMeta, Motion, Recordings
from viseron.components.storage.tier_handler import (
    EventClipTierHandler,
    SegmentsTierHandler,
    SnapshotTierHandler,
    ThumbnailTierHandler,
)
from viseron.components.storage.util import (
    RequestedFilesCount,
    get_event_clips_path,
    get_segments_path,
    get_snapshots_path,
    get_thumbnails_path,
)
from viseron.const import EVENT_DOMAIN_REGISTERED, VISERON_SIGNAL_STOPPING
from viseron.domains.camera.const import CONFIG_STORAGE, DOMAIN as CAMERA_DOMAIN
from viseron.helpers import utcnow
from viseron.helpers.logs import StreamToLogger
from viseron.types import SnapshotDomain

if TYPE_CHECKING:
    from viseron import Event, Viseron
    from viseron.domains.camera import AbstractCamera

LOGGER = logging.getLogger(__name__)


CONFIG_SCHEMA = vol.Schema(
    vol.All(
        {
            vol.Required(
                COMPONENT, default=DEFAULT_COMPONENT, description=DESC_COMPONENT
            ): STORAGE_SCHEMA
        },
        validate_tiers,
    ),
    extra=vol.ALLOW_EXTRA,
)


class TierSubcategory(TypedDict):
    """Tier subcategory."""

    subcategory: str
    tier_handler: type[
        SnapshotTierHandler
        | SegmentsTierHandler
        | ThumbnailTierHandler
        | EventClipTierHandler
    ]


class TierCategories(TypedDict):
    """Tier categories."""

    recorder: list[TierSubcategory]
    snapshots: list[TierSubcategory]


TIER_CATEGORIES: TierCategories = {
    TIER_CATEGORY_RECORDER: [
        {
            "subcategory": TIER_SUBCATEGORY_SEGMENTS,
            "tier_handler": SegmentsTierHandler,
        },
        {
            "subcategory": TIER_SUBCATEGORY_EVENT_CLIPS,
            "tier_handler": EventClipTierHandler,
        },
        {
            "subcategory": TIER_SUBCATEGORY_THUMBNAILS,
            "tier_handler": ThumbnailTierHandler,
        },
    ],
    TIER_CATEGORY_SNAPSHOTS: [
        {
            "subcategory": TIER_SUBCATEGORY_FACE_RECOGNITION,
            "tier_handler": SnapshotTierHandler,
        },
        {
            "subcategory": TIER_SUBCATEGORY_OBJECT_DETECTOR,
            "tier_handler": SnapshotTierHandler,
        },
        {
            "subcategory": TIER_SUBCATEGORY_LICENSE_PLATE_RECOGNITION,
            "tier_handler": SnapshotTierHandler,
        },
        {
            "subcategory": TIER_SUBCATEGORY_MOTION_DETECTOR,
            "tier_handler": SnapshotTierHandler,
        },
    ],
}


def setup(vis: Viseron, config: dict[str, Any]) -> bool:
    """Set up storage component."""
    vis.data[COMPONENT] = Storage(vis, config[COMPONENT])
    vis.data[COMPONENT].initialize()
    return True


def startup_chores(get_session: Callable[[], Session]) -> None:
    """Various database startup chores."""
    # Set Recordings.end_time and Motion.end_time on startup in case of crashes
    with get_session() as session:
        stmt = (
            update(Recordings)
            .where(Recordings.end_time == None)  # noqa: E711 pylint: disable=C0121
            .values(end_time=utcnow())
        )
        session.execute(stmt)
        session.commit()
    with get_session() as session:
        stmt = (
            update(Motion)
            .where(Motion.end_time == None)  # noqa: E711 pylint: disable=C0121
            .values(end_time=utcnow())
        )
        session.execute(stmt)
        session.commit()


class Storage:
    """Storage component.

    It handles the database connection as well as file storage.

    This component will move stored items up tiers when they reach the max age or max
    size.
    """

    def __init__(self, vis: Viseron, config: dict[str, Any]) -> None:
        self._vis = vis
        self._config = config
        self._recordings_tiers = config[CONFIG_RECORDER][CONFIG_TIERS]
        self._snapshots_tiers = config[CONFIG_SNAPSHOTS][CONFIG_TIERS]
        self._camera_tier_handlers: dict[
            str, dict[str, list[dict[str, SnapshotTierHandler | SegmentsTierHandler]]]
        ] = {}
        self.camera_requested_files_count: dict[str, RequestedFilesCount] = {}

        self.ignored_files: list[str] = []
        self.engine: Engine | None = None
        self._get_session: Callable[[], Session] | None = None

        self.temporary_files_meta: dict[str, FilesMeta] = {}

        self._cleanup_manager = CleanupManager(vis, self)
        self._cleanup_manager.start()

    @property
    def camera_tier_handlers(self):
        """Return camera tier handlers."""
        return self._camera_tier_handlers

    def initialize(self) -> None:
        """Initialize storage component."""
        self._alembic_cfg = self._get_alembic_config()
        self.create_database()

        self._vis.listen_event(
            EVENT_DOMAIN_REGISTERED.format(domain=CAMERA_DOMAIN),
            self._camera_registered,
        )
        self._vis.register_signal_handler(VISERON_SIGNAL_STOPPING, self._shutdown)

    def _get_alembic_config(self) -> Config:
        base_path = pathlib.Path(__file__).parent.resolve()
        alembic_cfg = Config(
            os.path.join(base_path, "alembic.ini"),
            stdout=StreamToLogger(
                logging.getLogger("alembic.stdout"),
                logging.INFO,
            ),
        )
        alembic_cfg.set_main_option(
            "script_location", os.path.join(base_path, "alembic")
        )
        return alembic_cfg

    def _run_migrations(self) -> None:
        """Run database migrations.

        Checks to see if there are any upgrades to be done and applies them.
        """
        LOGGER.warning("Upgrading database, DO NOT INTERRUPT")
        command.upgrade(self._alembic_cfg, "head")
        LOGGER.warning("Database upgrade complete")

    def _create_new_db(self) -> None:
        """Create and stamp a new DB for fresh installs."""
        LOGGER.debug("Creating new database")
        if self.engine is None:
            raise RuntimeError("The database connection has not been established")

        try:
            Base.metadata.create_all(self.engine)
            command.stamp(self._alembic_cfg, "head")
        except Exception as error:  # pylint: disable=[broad-exception-caught]
            LOGGER.error(f"Failed to create new database: {error}", exc_info=True)

    def create_database(self) -> None:
        """Create database."""
        self.engine = create_engine(
            DATABASE_URL, connect_args={"options": "-c timezone=UTC"}
        )

        conn = self.engine.connect()
        context = MigrationContext.configure(conn)
        current_rev = context.get_current_revision()
        LOGGER.debug(f"Current database revision: {current_rev}")

        _script = script.ScriptDirectory.from_config(self._alembic_cfg)

        if current_rev is None:
            self._create_new_db()
        elif current_rev != _script.get_current_head():
            self._run_migrations()

        self._get_session = scoped_session(sessionmaker(bind=self.engine))
        self._get_session_expire = scoped_session(
            sessionmaker(bind=self.engine, expire_on_commit=True)
        )
        startup_chores(self._get_session)

    def get_session(self, expire_on_commit: bool = False) -> Session:
        """Get a new sqlalchemy session.

        Args:
            expire_on_commit: Whether to expire objects when committing.
        """
        if self._get_session is None or self._get_session_expire is None:
            raise RuntimeError("The database connection has not been established")

        if expire_on_commit:
            return self._get_session_expire()
        return self._get_session()

    def get_event_clips_path(self, camera: AbstractCamera) -> str:
        """Get event clips path for camera."""
        self.create_tier_handlers(camera)
        return get_event_clips_path(
            self._camera_tier_handlers[camera.identifier][TIER_CATEGORY_RECORDER][0][
                TIER_SUBCATEGORY_EVENT_CLIPS
            ].tier,
            camera,
        )

    def get_segments_path(self, camera: AbstractCamera) -> str:
        """Get segments path for camera."""
        self.create_tier_handlers(camera)
        return get_segments_path(
            self._camera_tier_handlers[camera.identifier][TIER_CATEGORY_RECORDER][0][
                TIER_SUBCATEGORY_SEGMENTS
            ].tier,
            camera,
        )

    def get_thumbnails_path(self, camera: AbstractCamera) -> str:
        """Get thumbnails path for camera.

        This is an UNMONITORED path, meaning that the files in this path will not be
        moved up tiers. Files are cleaned up automatically with the corresponding
        recording.
        """
        self.create_tier_handlers(camera)
        return get_thumbnails_path(
            self._camera_tier_handlers[camera.identifier][TIER_CATEGORY_RECORDER][0][
                TIER_SUBCATEGORY_EVENT_CLIPS
            ].tier,
            camera,
        )

    def get_snapshots_path(
        self,
        camera: AbstractCamera,
<<<<<<< HEAD
        domain: (
            Literal["object_detector"]
            | Literal["face_recognition"]
            | Literal["license_plate_recognition"]
            | Literal["motion_detector"]
        ),
=======
        domain: SnapshotDomain,
>>>>>>> 72751c10
    ) -> str:
        """Get snapshots path for camera."""
        self.create_tier_handlers(camera)
        return get_snapshots_path(
            self._camera_tier_handlers[camera.identifier]["snapshots"][0][
                domain.value
            ].tier,
            camera,
            domain,
        )

    def search_file(
        self, camera_identifier: str, category: str, subcategory: str, path: str
    ) -> str | None:
        """Search for file in tiers."""
        prev_tier_handler = None
        for tier_handler in self._camera_tier_handlers[camera_identifier][category]:
            if tier_handler[subcategory].tier[CONFIG_PATH] in path:
                prev_tier_handler = tier_handler
                continue

            if prev_tier_handler is None:
                continue

            new_path = path.replace(
                prev_tier_handler[subcategory].tier[CONFIG_PATH],
                tier_handler[subcategory].tier[CONFIG_PATH],
                1,
            )
            if os.path.exists(new_path):
                LOGGER.debug(
                    f"Found file in tier: {tier_handler[subcategory].tier[CONFIG_PATH]}"
                )
                return new_path
        return None

    def ignore_file(self, filename: str) -> None:
        """Add filename to ignore list.

        Ignored files will not be moved up tiers and are not stored in the database.
        """
        if filename not in self.ignored_files:
            self.ignored_files.append(filename)

    def _camera_registered(self, event_data: Event[AbstractCamera]) -> None:
        camera = event_data.data
        self.create_tier_handlers(camera)

    def create_tier_handlers(self, camera: AbstractCamera) -> None:
        """Start observer for camera."""
        if camera.identifier in self._camera_tier_handlers:
            return

        self._camera_tier_handlers[camera.identifier] = {}
        self.camera_requested_files_count[camera.identifier] = RequestedFilesCount()

        tier_config = _get_tier_config(self._config, camera)
        for category in TIER_CATEGORIES:
            self._camera_tier_handlers[camera.identifier].setdefault(category, [])
            # pylint: disable-next=line-too-long
            for subcategory in TIER_CATEGORIES[category]:  # type: ignore[literal-required] # noqa: E501
                if tier_config[category].get(subcategory["subcategory"], None):
                    tiers = tier_config[category][subcategory["subcategory"]][
                        CONFIG_TIERS
                    ]
                else:
                    tiers = tier_config[category][CONFIG_TIERS]

                for index, tier in enumerate(tiers):
                    try:
                        self._camera_tier_handlers[camera.identifier][category][index]
                    except IndexError:
                        self._camera_tier_handlers[camera.identifier][category].append(
                            {}
                        )

                    if index == len(tiers) - 1:
                        next_tier = None
                    else:
                        next_tier = tiers[index + 1]

                    self._camera_tier_handlers[camera.identifier][category][index][
                        subcategory["subcategory"]
                    ] = subcategory["tier_handler"](
                        self._vis,
                        camera,
                        index,
                        category,
                        subcategory["subcategory"],
                        tier,
                        next_tier,
                    )

    def _shutdown(self) -> None:
        """Shutdown."""
        if self.engine:
            self.engine.dispose()


def _get_tier_config(config: dict[str, Any], camera: AbstractCamera) -> dict[str, Any]:
    """Construct tier config for camera.

    There are multiple ways to configure tiers for a camera, and this function
    will construct the final tier config for the camera.
    camera > recorder > continuous/events is looked at first.
    camera > storage > recorder > tiers is looked at second.
    storage > recorder > tiers is looked at last.
    """
    if not hasattr(camera, "config"):
        return config
    tier_config = copy.deepcopy(config)

    # Override recorder tiers with camera config
    _recorder_tier: dict[str, Any] = {}
    continuous = camera.config[CONFIG_RECORDER].get(CONFIG_CONTINUOUS, None)
    if continuous and continuous != vol.UNDEFINED:
        _recorder_tier[CONFIG_PATH] = "/"
        _recorder_tier[CONFIG_CONTINUOUS] = continuous
        tier_config[CONFIG_RECORDER][CONFIG_TIERS] = [_recorder_tier]

    events = camera.config[CONFIG_RECORDER].get(CONFIG_EVENTS, None)
    if events and events != vol.UNDEFINED:
        _recorder_tier[CONFIG_PATH] = "/"
        _recorder_tier[CONFIG_EVENTS] = events
        tier_config[CONFIG_RECORDER][CONFIG_TIERS] = [_recorder_tier]

    if (
        not _recorder_tier
        and camera.config[CONFIG_STORAGE]
        and camera.config[CONFIG_STORAGE][CONFIG_RECORDER] != vol.UNDEFINED
    ):
        _recorder_tier = camera.config[CONFIG_STORAGE][CONFIG_RECORDER][CONFIG_TIERS]
        tier_config[CONFIG_RECORDER][CONFIG_TIERS] = _recorder_tier

    if _recorder_tier:
        LOGGER.debug(
            f"Camera {camera.name} has custom recorder tiers, "
            "overwriting storage recorder tiers"
        )
        # Validate the tier schema to fill in defaults
        tier_config[CONFIG_RECORDER][CONFIG_TIERS] = vol.Schema(
            vol.All(
                [TIER_SCHEMA_RECORDER],
                vol.Length(min=1),
            )
        )(tier_config[CONFIG_RECORDER][CONFIG_TIERS])

    _snapshot_tier: dict[str, Any] = {}
    if (
        camera.config[CONFIG_STORAGE]
        and camera.config[CONFIG_STORAGE][CONFIG_SNAPSHOTS] != vol.UNDEFINED
    ):
        for subcategory in camera.config[CONFIG_STORAGE][CONFIG_SNAPSHOTS].keys():
            _snapshot_tier = camera.config[CONFIG_STORAGE][CONFIG_SNAPSHOTS][
                subcategory
            ]
            tier_config[CONFIG_SNAPSHOTS][subcategory] = _snapshot_tier

    if _snapshot_tier:
        LOGGER.debug(
            f"Camera {camera.name} has custom snapshot tiers, "
            "overwriting storage snapshot tiers"
        )
        # Validate the tier schema to fill in defaults
        domains = list(camera.config[CONFIG_STORAGE][CONFIG_SNAPSHOTS].keys())
        domains.remove(CONFIG_TIERS)
        for domain in domains:
            if tier_config[CONFIG_SNAPSHOTS][domain] == vol.UNDEFINED:
                continue
            tier_config[CONFIG_SNAPSHOTS][domain][CONFIG_TIERS] = vol.Schema(
                vol.All(
                    [TIER_SCHEMA_SNAPSHOTS],
                    vol.Length(min=1),
                )
            )(tier_config[CONFIG_SNAPSHOTS][domain][CONFIG_TIERS])

        tier_config[CONFIG_SNAPSHOTS][CONFIG_TIERS] = vol.Schema(
            vol.All(
                [TIER_SCHEMA_SNAPSHOTS],
                vol.Length(min=1),
            )
        )(tier_config[CONFIG_SNAPSHOTS][CONFIG_TIERS])

    return tier_config<|MERGE_RESOLUTION|>--- conflicted
+++ resolved
@@ -321,16 +321,7 @@
     def get_snapshots_path(
         self,
         camera: AbstractCamera,
-<<<<<<< HEAD
-        domain: (
-            Literal["object_detector"]
-            | Literal["face_recognition"]
-            | Literal["license_plate_recognition"]
-            | Literal["motion_detector"]
-        ),
-=======
         domain: SnapshotDomain,
->>>>>>> 72751c10
     ) -> str:
         """Get snapshots path for camera."""
         self.create_tier_handlers(camera)
